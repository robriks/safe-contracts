--- conflicted
+++ resolved
@@ -26,7 +26,6 @@
     "lint:sol": "solhint 'contracts/**/*.sol'",
     "lint:ts": "eslint --max-warnings 0 .",
     "fmt:sol": "prettier 'contracts/**/*.sol' -w",
-    "prepack": "yarn build",
     "prepare": "husky install",
     "prepublish": "yarn rimraf build && yarn build && yarn build:ts"
   },
@@ -45,20 +44,12 @@
   },
   "devDependencies": {
     "@gnosis.pm/mock-contract": "^4.0.0",
-<<<<<<< HEAD
     "@gnosis.pm/safe-singleton-factory": "^1.0.11",
     "@matterlabs/hardhat-zksync-solc": "^0.3.6",
-    "@nomiclabs/hardhat-ethers": "^2.0.0",
-    "@nomiclabs/hardhat-etherscan": "^2.1.0",
-    "@nomiclabs/hardhat-waffle": "^2.0.0",
-    "@openzeppelin/contracts": "^4.7.2",
-=======
-    "@gnosis.pm/safe-singleton-factory": "^1.0.3",
     "@nomiclabs/hardhat-ethers": "2.0.2",
     "@nomiclabs/hardhat-etherscan": "^2.1.0",
     "@nomiclabs/hardhat-waffle": "2.0.1",
     "@openzeppelin/contracts": "^3.4.0",
->>>>>>> 7126451a
     "@types/chai": "^4.2.14",
     "@types/mocha": "^8.2.0",
     "@types/node": "^14.14.21",
